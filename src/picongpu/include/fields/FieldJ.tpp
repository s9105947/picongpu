--- conflicted
+++ resolved
@@ -153,11 +153,7 @@
 {
     this->fieldE = &fieldE;
 
-<<<<<<< HEAD
-    DataConnector::getInstance( ).registerData( *this );
-=======
-    Environment<>::getInstance().getDataConnector().registerData( *this, FIELD_J );
->>>>>>> 3a976236
+    Environment<>::getInstance().getDataConnector().registerData( *this );
 }
 
 GridLayout<simDim> FieldJ::getGridLayout( )
