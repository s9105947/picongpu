/**
 * Copyright 2013-2014 Axel Huebl, Felix Schmitt, Heiko Burau, Rene Widera
 *
 * This file is part of PIConGPU. 
 * 
 * PIConGPU is free software: you can redistribute it and/or modify 
 * it under the terms of the GNU General Public License as published by 
 * the Free Software Foundation, either version 3 of the License, or 
 * (at your option) any later version. 
 * 
 * PIConGPU is distributed in the hope that it will be useful, 
 * but WITHOUT ANY WARRANTY; without even the implied warranty of 
 * MERCHANTABILITY or FITNESS FOR A PARTICULAR PURPOSE.  See the 
 * GNU General Public License for more details. 
 * 
 * You should have received a copy of the GNU General Public License 
 * along with PIConGPU.  
 * If not, see <http://www.gnu.org/licenses/>. 
 */



#ifndef SIMSTARTINITIALISER_HPP
#define	SIMSTARTINITIALISER_HPP

#include "simulation_types.hpp"
#include "dataManagement/AbstractInitialiser.hpp"
//#include "dataManagement/DataConnector.hpp"

#include "Environment.hpp"

namespace picongpu
{

/**
 * Simulation startup initialiser.
 * 
 * Initialises a new simulation from default values.
 * DataConnector has to be used with a FIFO compliant IDataSorter.
 * 
 * @tparam EBuffer type for Electrons (see MySimulation)
 * @tparam IBuffer type for Ions (see MySimulation)
 */
template <class EBuffer, class IBuffer>
class SimStartInitialiser : public AbstractInitialiser
{
public:

    void init(ISimulationData& data, uint32_t currentStep)
    {
        SimulationDataId id = data.getUniqueId();
        
        // add ids for other types if necessary
        // fields are initialised by their constructor
        if (id == EBuffer::FrameType::getName())
        {
            initElectrons(static_cast<EBuffer&> (data), currentStep);
            return;
        }

        if (id == IBuffer::FrameType::getName())
        {
            initIons(static_cast<IBuffer&> (data), currentStep);
            return;
        }
    }

    virtual ~SimStartInitialiser()
    {

    }

private:

    void initElectrons(EBuffer& electrons, uint32_t currentStep)
    {

        electrons.initFill(currentStep);

        electrons.deviceSetDrift(currentStep);
        if (ELECTRON_TEMPERATURE > float_X(0.0))
            electrons.deviceAddTemperature(ELECTRON_TEMPERATURE);
    }

    void initIons(IBuffer& ions, uint32_t currentStep)
    {

        //copy electrons' values to ions
<<<<<<< HEAD
        EBuffer &e_buffer = DataConnector::getInstance().getData<EBuffer>(EBuffer::FrameType::getName());
=======
        EBuffer &e_buffer = Environment<>::getInstance().getDataConnector().getData<EBuffer>(PAR_ELECTRONS);
>>>>>>> 3a976236

        ions.deviceCloneFrom(e_buffer);

        // must be called to overwrite cloned electron momenta,
        // so even for gamma=1.0
        ions.deviceSetDrift(currentStep);
        if (ION_TEMPERATURE > float_X(0.0))
            ions.deviceAddTemperature(ION_TEMPERATURE);
    }
};
}

#endif	/* SIMSTARTINITIALISER_HPP */
<|MERGE_RESOLUTION|>--- conflicted
+++ resolved
@@ -86,11 +86,7 @@
     {
 
         //copy electrons' values to ions
-<<<<<<< HEAD
-        EBuffer &e_buffer = DataConnector::getInstance().getData<EBuffer>(EBuffer::FrameType::getName());
-=======
-        EBuffer &e_buffer = Environment<>::getInstance().getDataConnector().getData<EBuffer>(PAR_ELECTRONS);
->>>>>>> 3a976236
+        EBuffer &e_buffer = Environment<>::getInstance().getDataConnector().getData<EBuffer>(EBuffer::FrameType::getName());
 
         ions.deviceCloneFrom(e_buffer);
 
